--- conflicted
+++ resolved
@@ -121,40 +121,4 @@
 
 
 if __name__ == "__main__":
-<<<<<<< HEAD
-    app()
-=======
-    parser = argparse.ArgumentParser(
-        formatter_class=argparse.ArgumentDefaultsHelpFormatter
-    )
-    parser.add_argument(
-        "--env_id",
-        type=str,
-        required=True,
-        help="ID of the environment to run experiment in.",
-    )
-    parser.add_argument(
-        "-pids",
-        "--policy_ids",
-        type=str,
-        required=True,
-        nargs="+",
-        help=(
-            "List of IDs of policies to compare, one for each agent. Policy IDs should "
-            "be provided in order of env.possible_agents (i.e. the first policy ID "
-            "will be assigned to the 0-index policy in env.possible_agent, etc.)."
-        ),
-    )
-    parser.add_argument(
-        "--num_episodes",
-        type=int,
-        default=10,
-        help="Number of episodes per experiment.",
-    )
-    parser.add_argument("--seed", type=int, default=None, help="Environment seed.")
-    parser.add_argument(
-        "--render_mode", type=str, default=None, help="The render mode to use."
-    )
-    args = parser.parse_args()
-    run_agents(**vars(args))
->>>>>>> 52d148cf
+    app()