--- conflicted
+++ resolved
@@ -6,12 +6,7 @@
 
 from posggym.error import DependencyNotInstalled
 from posggym.model import AgentID
-<<<<<<< HEAD
-from posggym.envs.continuous.core import ArenaTypes, Object
-import numpy as np
-=======
 from posggym.envs.continuous.core import ArenaTypes, Object, Position
->>>>>>> f269103b
 
 ColorTuple = Union[Tuple[int, int, int], Tuple[int, int, int, int]]
 
