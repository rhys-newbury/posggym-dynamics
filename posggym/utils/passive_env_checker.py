--- conflicted
+++ resolved
@@ -491,15 +491,6 @@
         f"Agent {dict_type} dictionary  must be a dictionary mapping agentID to values."
         f"Actual type: {type(agent_dict)}."
     )
-<<<<<<< HEAD
-    for i in agent_dict:
-        assert (i in possible_agents and isinstance(i, dict)) or (
-            not isinstance(i, dict)
-        ), (
-            f"Agent {dict_type} dictionary must only contain valid agent IDs: "
-            f"invalid ID `{i}`."
-        )
-=======
     if possible_agents is not None:
         for i in agent_dict:
             assert i in possible_agents, (
@@ -507,7 +498,6 @@
                 f"invalid ID `{i}`."
             )
 
->>>>>>> 1d199962
     if expected_agents is not None:
         for i in expected_agents:
             assert (
