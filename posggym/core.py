"""Contains the main POSG environment class and functions.

The implementation is heavily inspired by Open AI Gym
https://github.com/openai/gym

And, the more recent, Farama Foundation Gymnasium
https://github.com/Farama-Foundation/Gymnasium/blob/v0.27.0/gymnasium/core.py

"""

from __future__ import annotations

import abc
import copy
from typing import TYPE_CHECKING, Any, Dict, Generic, List, Optional, Tuple, TypeVar

from posggym.model import ActType, ObsType, POSGModel, StateType

if TYPE_CHECKING:
    import numpy as np
    from gymnasium import spaces

    from posggym.envs.registration import EnvSpec


class Env(abc.ABC, Generic[StateType, ObsType, ActType]):
    r"""The main POSGGym class for implementing POSG environments.

    The class encapsulates an environment and a POSG model. The environment maintains an
    internal state and can be interacted with by multiple agents in parallel through
    the :meth:`step` and :meth:`reset` functions. The POSG model can be accessed via the
    :attr:`model` attribute and exposes the model of the environment which can be used
    for planning or for anything else (see :py:class:`posggym.POSGModel` class for
    details).

    The implementation is heavily inspired by the Farama Foundation Gymnasium
    (https://github.com/Farama-Foundation/Gymnasium) and PettingZoo
    (https://github.com/Farama-Foundation/PettingZoo) APIs. It aims to be consistent
    with these APIs and easily compatible with the PettingZoo API.

    The main API methods that users of this class need to know are:

    - :meth:`step`
    - :meth:`reset`
    - :meth:`render`
    - :meth:`close`

    And the main attributes:

    - :attr:`model` - The POSG model of the environment (:py:class:`posggym.POSGModel`)
    - :attr:`state` - The current state of the environment
    - :attr:`possible_agents` - All agents that may appear in the environment
    - :attr:`agents` - The agents currently active in the environment
    - :attr:`action_spaces` - The action space for each agent
    - :attr:`observation_spaces` - The observation space for each agent
    - :attr:`reward_ranges` - The minimum and maximum possible rewards each agent may
      receive for single step in the environment. The default reward range is set to
      :math:`(-\infty,+\infty)`.
    - :attr:`is_symmetric` - Whether the environment is symmetric or asymmetric
    - :attr:`spec` - An environment spec that contains the information used to
      initialize the environment from :meth:`posggym.make`
    - :attr:`metadata` - The metadata of the environment, i.e. render modes, render fps
    - :attr:`render_mode` - The current render mode of the environment

    Environments have additional methods and attributes that provide more environment
    information and access:

    - :attr:`unwrapped`

    """

    # Set this in SOME subclasses
    metadata: Dict[str, Any] = {"render_modes": []}

    # Define render_mode if your environment supports rendering
    render_mode: str | None = None

    # EnvSpec used to instantiate env instance
    # This is set when env is made using posggym.make function
    spec: EnvSpec | None = None

    # The model used by the environment
    model: POSGModel[StateType, ObsType, ActType]

    @abc.abstractmethod
    def step(
        self, actions: Dict[str, ActType]
    ) -> Tuple[
        Dict[str, ObsType],
        Dict[str, float],
        Dict[str, bool],
        Dict[str, bool],
        bool,
        Dict[str, Dict[str, Any]],
    ]:
        """Run one timestep in the environment using the agents' actions.

        When the end of an episode is reached, the user is responsible for
        calling :meth:`reset()` to reset this environments state.

        Arguments
        ---------
        actions : Dict[str, ActType]
            a joint action containing one action per active agent in the environment.

        Returns
        -------
        observations : Dict[str, ObsType]
            the joint observation containing one observation per agent.
        rewards : Dict[str, float]
            the joint rewards containing one reward per agent.
        terminations : Dict[str, bool]
            whether each agent has reached a terminal state in the environment.
            Contains one value for each agent in the environment. It's possible,
            depending on the environment, for only some of the agents to be in a
            terminal during a given step.
        truncations : Dict[str, bool]
            whether the episode has been truncated for each agent in the
            environment. Contains one value for each agent in the environment.
            Truncation for an agent signifies that the episode was ended for that agent
            (e.g. due to reaching the time limit) before the agent reached a terminal
            state.
        all_done : bool
            whether the episode is finished. Provided for convenience and to handle
            the case where agents may be added and removed during an episode. For
            environments where the active agents remains constant during each episode,
            this is equivalent to checking if all agents are either in a terminated or
            truncated state. If true, the user needs to call :py:func:`reset()`.
        infos : Dict[str, Dict[str, Any]]
            contains auxiliary diagnostic information (helpful for debugging, learning,
            and logging) for each agent.

        """

    def reset(
        self, *, seed: int | None = None, options: Dict[str, Any] | None = None
    ) -> Tuple[Dict[str, ObsType], Dict[str, Dict]]:
        """Resets the environment and returns an initial observations and info.

        This method generates a new starting state often with some randomness. This
        randomness can be controlled with the ``seed`` parameter. If the
        environment already has a random number generator (RNG) and :meth:`reset` is
        called with ``seed=None``, the RNG is not reset. Note, that the RNG is handled
        by the environment :attr:`model`, rather than the environment class itself.

        Therefore, :meth:`reset` should (in the typical use case) be called with a seed
        right after initialization and then never again.

        For Custom environments, the first line of :meth:`reset` should be
        ``super().reset(seed=seed)`` which implements the seeding correctly.

        Arguments
        ---------
        seed : int,  optional
            The seed that is used to initialize the environment's RNG. If the
            ``seed=None`` is passed, the RNG will *not* be reset. If you pass an
            integer, the RNG will be reset even if it already exists. Usually, you want
            to pass an integer *right after the environment has been initialized and
            then never again*.
        options: dict, optional
            Additional information to specify how the environment is reset (optional,
            depending on the specific environment)

        Returns
        -------
        observations : Dict[str, ObsType]
            The joint observation containing one observation per agent in the
            environment.
        infos : Dict[str, Dict]
            Auxiliary information for each agent. It should be analogous to the ``info``
            returned by :meth:`step()` and can be empty.

        """
        # initialize the RNG if the seed is manually passed
        if seed is not None:
            self.model.seed(seed)
        return {}, {}

    def render(
        self,
    ) -> None | np.ndarray | str | Dict[str, np.ndarray] | Dict[str, str]:
        """Render the environment as specified by environment :attr:`render_mode`.

        The render mode attribute :attr:`render_mode` is set during the initialization
        of the environment. While the environment's :attr:`metadata` render modes
        (`env.metadata["render_modes"]`) should contain the supported render modes.

        The set of supported modes varies per environment (some environments do not
        support rendering at all). By convention, if :attr:`render_mode` is:

        - ``None`` (default): no render is computed.
        - ``"human"``: Environment is rendered to the current display or terminal
          usually for human consumption. Returns ``None``.
        - ``"rgb_array"``: Return an ``np.ndarray`` with shape ``(x, y, 3)``
          representing RGB values for an x-by-y pixel image of the entire environment,
          suitable for turning into a video.
        - ``"ansi"``: Return a string (``str``) or ``StringIO.StringIO`` containing a
          terminal-style text representation for each timestep. The text can include
          newlines and ANSI escape sequences (e.g. for colors).
        - ``"rgb_array_dict"`` and ``"ansi_dict"``: Return ``dict`` mapping agent ID
          to render frame (RGB or ANSI depending on render mode). Each render frame is
          represents the agent-centric view for the given agent. May also return a
          render for the entire environment (like `"rgb_array"` and `"ansi"` render
          modes) which should be mapped to the `"env"` key in the dictionary by default.

        Note
        ----
        Make sure that your class's :attr:`metadata` ``"render_modes"`` key includes
        the list of supported modes.

        """
        raise NotImplementedError

    def close(self):
        """Close environment and perform any necessary cleanup.

        Should be overridden in subclasses as necessary.
        """
        pass

    @property
    @abc.abstractmethod
    def state(self) -> StateType:
        """The current state for this environment.

        This must be implemented in custom environments.

        Returns
        -------
        StateType

        """

    @property
    def possible_agents(self) -> Tuple[str, ...]:
        """The list of all possible agents that may appear in the environment.

        Returns
        -------
        Tuple[str, ...]

        """
        return self.model.possible_agents

    @property
    def agents(self) -> List[str]:
        """The list of agents active in the environment for current state.

        This will be :attr:`possible_agents`, independent of state, for any environment
        where the number of agents remains constant during and across episodes.

        Returns
        -------
        List[str]

        """
        return self.model.get_agents(self.state)

    @property
    def action_spaces(self) -> Dict[str, spaces.Space]:
        """A mapping from Agent ID to the space of valid actions for that agent.

        Returns
        -------
        Dict[str, spaces.Space]

        """
        return self.model.action_spaces

    @property
    def observation_spaces(self) -> Dict[str, spaces.Space]:
        """A mapping from Agent ID to the space of valid observations for that agent.

        Returns
        -------
        Dict[str, spaces.Space]

        """
        return self.model.observation_spaces

    @property
    def reward_ranges(self) -> Dict[str, Tuple[float, float]]:
        r"""A mapping from Agent ID to the min and max possible rewards for that agent.

        Each reward tuple corresponding to the minimum and maximum possible rewards for
        a given agent for a single step. The default reward range for each agent is set
        to :math:`(-\infty,+\infty)`.

        Returns
        -------
        Dict[str, Tuple[float, float]]

        """
        return self.model.reward_ranges

    @property
    def is_symmetric(self) -> bool:
        """Whether the environment is symmetric.

        An environment is "symmetric" if the ID of an agent in the environment does not
        affect the agent in anyway (i.e. all agents have the same action and observation
        spaces, same reward functions, and there are no differences in initial
        conditions all things considered). Classic examples include Rock-Paper-Scissors,
        Chess, Poker. In "symmetric" environments the same "policy" should do equally
        well independent of the ID of the agent the policy is used for.

        If an environment is not "symmetric" then it is "asymmetric", meaning that
        there are differences in agent properties based on the agent's ID. In
        "asymmetric" environments there is no guarantee that the same "policy" will
        work for different agent IDs. Examples include Pursuit-Evasion games, any
        environments where action and/or observation space differs by agent ID.

        Returns
        -------
        bool
            ``True`` if environment is symmetric, ``False`` if environment is
            asymmetric.

        """
        return self.model.is_symmetric

    @property
    def unwrapped(self) -> "Env":
        """Completely unwrap this env.

        Returns
        -------
        posggym.Env
            The base non-wrapped posggym.Env instance

        """
        return self

    def __str__(self):
        """Returns a string of the environment with ID of :attr:`spec` if :attr:`spec.

        Returns
        -------
        str
            A string identifying the environment.

        """
        if self.spec is None:
            return f"<{type(self).__name__} instance>"
        else:
            return f"<{type(self).__name__}<{self.spec.id}>>"

    def __enter__(self):
        """Support with-statement for the environment."""
        return self

    def __exit__(self, *args):
        """Support with-statement for the environment."""
        self.close()
        # propagate exception
        return False


class DefaultEnv(Env[StateType, ObsType, ActType]):
    """A default environment implementation using an environment model.

    This class implements the main environment methods - :meth:`reset`,
    :meth:`step`, :attr:`state` - using the environment model.

    Users need only initialize the class with a :class:`posggym.POSGModel` instance by
    calling ``super().__init__(custom_model)`` in their custom environment class that
    inherits from this class.

    The custom environment needs only (optionally) implement rendering and clean-up
    methods:

    - :meth:`render`
    - :meth:`close`

    """

    def __init__(
        self,
        model: POSGModel,
        render_mode: Optional[str] = None,
        should_randomze_dyn: Optional[bool] = False,
    ):
        assert render_mode is None or render_mode in self.metadata["render_modes"]
        self.model = model
        self.render_mode = render_mode
        self.should_randomze_dyn = should_randomze_dyn
        if self.should_randomze_dyn:
            self.randomize_dynamics()

        self._state = self.model.sample_initial_state()
        self._last_obs = self.model.sample_initial_obs(self._state)
        self._step_num = 0
        self._last_actions: Dict[str, ActType] | None = None
        self._last_rewards: Dict[str, float] | None = None

    def step(
        self, actions: Dict[str, ActType]
    ) -> Tuple[
        Dict[str, ObsType],
        Dict[str, float],
        Dict[str, bool],
        Dict[str, bool],
        bool,
        Dict[str, Dict],
    ]:
        step = self.model.step(self._state, actions)
        self._step_num += 1
        self._state = step.state
        self._last_obs = step.observations
        self._last_actions = actions
        self._last_rewards = step.rewards
        return (
            step.observations,
            step.rewards,
            step.terminations,
            step.truncations,
            step.all_done,
            step.infos,
        )

    def reset(
        self, *, seed: int | None = None, options: Dict[str, Any] | None = None
    ) -> Tuple[Dict[str, ObsType], Dict[str, Dict]]:
        super().reset(seed=seed)
        # print("reset")
        if self.should_randomze_dyn:
            self.randomize_dynamics()

        self._state = self.model.sample_initial_state()
        self._last_obs = self.model.sample_initial_obs(self._state)
        self._last_actions = None
        self._last_rewards = None
        self._step_num = 0
        return self._last_obs, {i: {} for i in self._last_obs}

    @property
    def state(self) -> StateType:
        return copy.copy(self._state)

    def randomize_dynamics(self):
        self.model.randomize_dynamics()


WrapperStateType = TypeVar("WrapperStateType")
WrapperObsType = TypeVar("WrapperObsType")
WrapperActType = TypeVar("WrapperActType")


class Wrapper(Env[WrapperStateType, WrapperObsType, WrapperActType]):
    """Wraps a :class:`posggym.Env` to allow a modular transformation.

    This class is the base class for all wrappers. Wrappers that inherit from this class
    can modify :attr:`action_spaces`, :attr:`observation_spaces`, :attr:`reward_ranges`
    and :attr:`metadata` attributes , without changing the underlying environment's
    attributes.

    Moreover, the behavior of the :meth:`step` and :meth:`reset` methods can be changed
    by these wrappers. Some attributes (:attr:`spec`, :attr:`render_mode`) will point
    back to the wrapper's environment (i.e. to the corresponding attributes of
    :attr:`env`).

    Note
    ----
    If you inherit from :class:`Wrapper`, don't forget to call ``super().__init__(env)``
    if the subclass overrides the `__init__` method.

    """

    def __init__(self, env: Env[StateType, ObsType, ActType]):
        self.env = env
        self._action_spaces: Dict[str, spaces.Space] | None = None
        self._observation_spaces: Dict[str, spaces.Space] | None = None
        self._reward_ranges: Dict[str, Tuple[float, float]] | None = None
        self._metadata: Dict[str, Any] | None = None

    def __getattr__(self, name):
        """Returns attribute with ``name``, unless ``name`` starts with underscore."""
        # if name.startswith("_"):
<<<<<<< HEAD
        #     raise AttributeError(f"attempted to get missing private attribute '{name}'")
=======
        # raise AttributeError(f"attempted to get missing private attribute '{name}'")
>>>>>>> 9eeffff5
        return getattr(self.env, name)

    @classmethod
    def class_name(cls):
        """Returns the class name of the wrapper."""
        return cls.__name__

    @property
    def model(self) -> POSGModel:
        """Returns the :attr:`Env` :attr:`model`."""
        return self.env.model

    @model.setter
    def model(self, value: POSGModel):
        self.env.model = value

    @property
    def state(self) -> WrapperStateType:
        """Returns the :attr:`Env` :attr:`state`."""
        return self.env.state  # type: ignore

    @property
    def possible_agents(self) -> Tuple[str, ...]:
        """Returns the :attr:`Env` :attr:`possible_agents`."""
        return self.env.possible_agents

    @property
    def agents(self) -> List[str]:
        """Returns the :attr:`Env` :attr:`agents`."""
        return self.env.agents

    @property
    def action_spaces(self) -> Dict[str, spaces.Space]:
        """Return the :attr:`Env` :attr:`action_spaces`.

        This is the :attr:`Env` :attr:`action_spaces` unless it's overwritten then the
        wrapper :attr:`action_spaces` is used.
        """
        if self._action_spaces is None:
            return self.env.action_spaces
        return self._action_spaces

    @action_spaces.setter
    def action_spaces(self, action_spaces: Dict[str, spaces.Space]):
        self._action_spaces = action_spaces

    @property
    def observation_spaces(self) -> Dict[str, spaces.Space]:
        """Return the :attr:`Env` :attr:`observation_spaces`.

        This is the :attr:`Env` :attr:`observation_spaces` unless it's overwritten then
        the wrapper :attr:`observation_spaces` is used.
        """
        if self._observation_spaces is None:
            return self.env.observation_spaces
        return self._observation_spaces

    @observation_spaces.setter
    def observation_spaces(self, observation_spaces: Dict[str, spaces.Space]):
        self._observation_spaces = observation_spaces

    @property
    def reward_ranges(self) -> Dict[str, Tuple[float, float]]:
        """Return the :attr:`Env` :attr:`reward_ranges`.

        This is the :attr:`Env` :attr:`reward_ranges`, unless it's overwritten, then
        the wrapper :attr:`reward_ranges` is used.
        """
        if self._reward_ranges is None:
            return self.env.reward_ranges
        return self._reward_ranges

    @reward_ranges.setter
    def reward_ranges(self, reward_ranges: Dict[str, Tuple[float, float]]):
        self._reward_ranges = reward_ranges

    @property
    def metadata(self) -> Dict[str, Any]:
        """Returns the :attr:`Env` :attr:`metadata`."""
        if self._metadata is None:
            return self.env.metadata
        return self._metadata

    @metadata.setter
    def metadata(self, value: Dict[str, Any]):
        self._metadata = value

    @property
    def spec(self) -> EnvSpec | None:
        """Return the :attr:`Env` :attr:`spec` attribute."""
        return self.env.spec

    @spec.setter
    def spec(self, env_spec: EnvSpec):
        self.env.spec = env_spec

    @property
    def render_mode(self) -> str | None:
        """Return the :attr:`Env` :attr:`render_mode`."""
        return self.env.render_mode

    @render_mode.setter
    def render_mode(self, render_mode: str | None):
        self.env.render_mode = render_mode

    def step(
        self, actions: Dict[str, WrapperActType]
    ) -> Tuple[
        Dict[str, WrapperObsType],
        Dict[str, float],
        Dict[str, bool],
        Dict[str, bool],
        bool,
        Dict[str, Dict],
    ]:
        """Uses the :meth:`step` of the :attr:`env`.

        Can be overwritten to change the returned data.
        """
        return self.env.step(actions)  # type: ignore

    def reset(
        self, *, seed: int | None = None, options: Dict[str, Any] | None = None
    ) -> Tuple[Dict[str, WrapperObsType], Dict[str, Dict]]:
        """Uses the :meth:`reset` of the :attr:`env`.

        Can be overwritten to change the returned data.
        """
        return self.env.reset(seed=seed, options=options)  # type: ignore

    def render(
        self,
    ) -> None | np.ndarray | str | Dict[str, np.ndarray] | Dict[str, str]:
        """Uses the :meth:`render` of the :attr:`env`.

        Can be overwritten to change the returned data.
        """
        return self.env.render()

    def close(self):
        """Closes the wrapper and :attr:`env`."""
        return self.env.close()

    @property
    def unwrapped(self) -> Env:
        """Returns the base environment of the wrapper.

        This will be the bare :class:`posggym.Env` environment, underneath all layers
        of wrappers.
        """
        return self.env.unwrapped

    def __str__(self):
        """Returns the wrapper name and the :attr:`env` representation string."""
        return f"<{type(self).__name__}{self.env}>"

    def __repr__(self):
        """Returns the string representation of the wrapper."""
        return str(self)


class ObservationWrapper(Wrapper[StateType, WrapperObsType, ActType]):
    """Wraps environment to allow modular transformations of observations.

    Subclasses should at least implement the observations function.
    """

    def __init__(self, env: Env[StateType, ObsType, ActType]):
        super().__init__(env)

    def reset(
        self, *, seed: int | None = None, options: Dict[str, Any] | None = None
    ) -> Tuple[Dict[str, WrapperObsType], Dict[str, Dict]]:
        obs, info = self.env.reset(seed=seed, options=options)
        if obs is None:
            return obs, info
        return self.observations(obs), info

    def step(
        self, actions: Dict[str, ActType]
    ) -> Tuple[
        Dict[str, WrapperObsType],
        Dict[str, float],
        Dict[str, bool],
        Dict[str, bool],
        bool,
        Dict[str, Dict],
    ]:
        obs, reward, term, trunc, done, infos = self.env.step(actions)  # type: ignore
        return self.observations(obs), reward, term, trunc, done, infos

    def observations(self, obs: Dict[str, ObsType]) -> Dict[str, WrapperObsType]:
        """Transforms observations received from wrapped environment."""
        raise NotImplementedError


class RewardWrapper(Wrapper[StateType, ObsType, ActType]):
    """Wraps environment to allow modular transformations of rewards.

    Subclasses should at least implement the rewards function.
    """

    def __init__(self, env: Env[StateType, ObsType, ActType]):
        super().__init__(env)

    def step(
        self, actions: Dict[str, ActType]
    ) -> Tuple[
        Dict[str, ObsType],
        Dict[str, float],
        Dict[str, bool],
        Dict[str, bool],
        bool,
        Dict[str, Dict],
    ]:
        obs, reward, term, trunc, done, info = self.env.step(actions)  # type: ignore
        return obs, self.rewards(reward), term, trunc, done, info  # type: ignore

    def rewards(self, rewards: Dict[str, float]) -> Dict[str, float]:
        """Transforms rewards received from wrapped environment."""
        raise NotImplementedError


class ActionWrapper(Wrapper[StateType, ObsType, WrapperActType]):
    """Wraps environment to allow modular transformations of actions.

    Subclasses should at least implement the actions function.
    """

    def __init__(self, env: Env[StateType, ObsType, ActType]):
        super().__init__(env)

    def step(
        self, actions: Dict[str, ActType]
    ) -> Tuple[
        Dict[str, ObsType],
        Dict[str, float],
        Dict[str, bool],
        Dict[str, bool],
        bool,
        Dict[str, Dict],
    ]:
        return self.env.step(self.actions(actions))  # type: ignore

    def actions(self, actions: Dict[str, ActType]) -> Dict[str, WrapperActType]:
        """Transform actions for wrapped environment."""
        raise NotImplementedError<|MERGE_RESOLUTION|>--- conflicted
+++ resolved
@@ -475,12 +475,8 @@
 
     def __getattr__(self, name):
         """Returns attribute with ``name``, unless ``name`` starts with underscore."""
-        # if name.startswith("_"):
-<<<<<<< HEAD
-        #     raise AttributeError(f"attempted to get missing private attribute '{name}'")
-=======
-        # raise AttributeError(f"attempted to get missing private attribute '{name}'")
->>>>>>> 9eeffff5
+        if name.startswith("_"):
+            raise AttributeError(f"attempted to get missing private attribute '{name}'")
         return getattr(self.env, name)
 
     @classmethod
